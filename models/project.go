--- conflicted
+++ resolved
@@ -21,17 +21,6 @@
 
 // Project holds the details of a project.
 type Project struct {
-<<<<<<< HEAD
-	ProjectID       int64     `orm:"pk;column(project_id)" json:"ProjectId"`
-	OwnerID         int       `orm:"column(owner_id)" json:"OwnerId"`
-	Name            string    `orm:"column(name)"`
-	CreationTime    time.Time `orm:"column(creation_time)"`
-	CreationTimeStr string
-	Deleted         int `orm:"column(deleted)"`
-	UserID          int `json:"UserId"`
-	OwnerName       string
-	Public          int `orm:"column(public)"`
-=======
 	ProjectID       int64     `orm:"column(project_id)" json:"project_id"`
 	OwnerID         int       `orm:"column(owner_id)" json:"owner_id"`
 	Name            string    `orm:"column(name)" json:"name"`
@@ -41,7 +30,6 @@
 	//UserID          int `json:"UserId"`
 	OwnerName string `json:"owner_name"`
 	Public    int    `orm:"column(public)" json:"public"`
->>>>>>> 2784e721
 	//This field does not have correspondent column in DB, this is just for UI to disable button
 	Togglable bool
 
