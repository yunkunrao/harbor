/*
   Copyright (c) 2016 VMware, Inc. All Rights Reserved.
   Licensed under the Apache License, Version 2.0 (the "License");
   you may not use this file except in compliance with the License.
   You may obtain a copy of the License at

       http://www.apache.org/licenses/LICENSE-2.0

   Unless required by applicable law or agreed to in writing, software
   distributed under the License is distributed on an "AS IS" BASIS,
   WITHOUT WARRANTIES OR CONDITIONS OF ANY KIND, either express or implied.
   See the License for the specific language governing permissions and
   limitations under the License.
*/

package api

import (
	"fmt"
	"net/http"

	"github.com/vmware/harbor/dao"
	"github.com/vmware/harbor/models"
	"github.com/vmware/harbor/utils/log"

	"strconv"
	"time"
)

// ProjectAPI handles request to /api/projects/{} /api/projects/{}/logs
type ProjectAPI struct {
	BaseAPI
	userID    int
	projectID int64
}

type projectReq struct {
	ProjectName string `json:"project_name"`
	Public      bool   `json:"public"`
}

const projectNameMaxLen int = 30

// Prepare validates the URL and the user
func (p *ProjectAPI) Prepare() {
	idStr := p.Ctx.Input.Param(":id")
	if len(idStr) > 0 {
		var err error
		p.projectID, err = strconv.ParseInt(idStr, 10, 64)
		if err != nil {
			log.Errorf("Error parsing project id: %s, error: %v", idStr, err)
			p.CustomAbort(http.StatusBadRequest, "invalid project id")
		}
		exist, err := dao.ProjectExists(p.projectID)
		if err != nil {
			log.Errorf("Error occurred in ProjectExists, error: %v", err)
			p.CustomAbort(http.StatusInternalServerError, "Internal error.")
		}
		if !exist {
			p.CustomAbort(http.StatusNotFound, fmt.Sprintf("project does not exist, id: %v", p.projectID))
		}
	}
}

// Post ...
func (p *ProjectAPI) Post() {
	p.userID = p.ValidateUser()

	var req projectReq
	var public int
	p.DecodeJSONReq(&req)
	if req.Public {
		public = 1
	}
	err := validateProjectReq(req)
	if err != nil {
		log.Errorf("Invalid project request, error: %v", err)
		p.RenderError(http.StatusBadRequest, "Invalid request for creating project")
		return
	}
	projectName := req.ProjectName
	exist, err := dao.ProjectExists(projectName)
	if err != nil {
		log.Errorf("Error happened checking project existence in db, error: %v, project name: %s", err, projectName)
	}
	if exist {
		p.RenderError(http.StatusConflict, "")
		return
	}
	project := models.Project{OwnerID: p.userID, Name: projectName, CreationTime: time.Now(), Public: public}
	projectID, err := dao.AddProject(project)
	if err != nil {
		log.Errorf("Failed to add project, error: %v", err)
		p.RenderError(http.StatusInternalServerError, "Failed to add project")
	}

	p.Redirect(http.StatusCreated, strconv.FormatInt(projectID, 10))
}

// Head ...
func (p *ProjectAPI) Head() {
	projectName := p.GetString("project_name")
	if len(projectName) == 0 {
		p.CustomAbort(http.StatusBadRequest, "project_name is needed")
	}

	project, err := dao.GetProjectByName(projectName)
	if err != nil {
		log.Errorf("error occurred in GetProjectByName: %v", err)
		p.CustomAbort(http.StatusInternalServerError, http.StatusText(http.StatusInternalServerError))
	}

	// only public project can be Headed by user without login
	if project != nil && project.Public == 1 {
		return
	}

	userID := p.ValidateUser()
	if project == nil {
		p.CustomAbort(http.StatusNotFound, http.StatusText(http.StatusNotFound))
	}

	if !checkProjectPermission(userID, project.ProjectID) {
		p.CustomAbort(http.StatusForbidden, http.StatusText(http.StatusForbidden))
	}
}

// Get ...
func (p *ProjectAPI) Get() {
	project, err := dao.GetProjectByID(p.projectID)
	if err != nil {
		log.Errorf("failed to get project %d: %v", p.projectID, err)
		p.CustomAbort(http.StatusInternalServerError, http.StatusText(http.StatusInternalServerError))
	}

	if project.Public == 0 {
		userID := p.ValidateUser()
		if !checkProjectPermission(userID, p.projectID) {
			p.CustomAbort(http.StatusUnauthorized, http.StatusText(http.StatusUnauthorized))
		}
	}

	p.Data["json"] = project
	p.ServeJSON()
}

// List ...
func (p *ProjectAPI) List() {
	var projectList []models.Project
	projectName := p.GetString("project_name")
	if len(projectName) > 0 {
		projectName = "%" + projectName + "%"
	}
	var public int
	var err error
	isPublic := p.GetString("is_public")
	if len(isPublic) > 0 {
		public, err = strconv.Atoi(isPublic)
		if err != nil {
			log.Errorf("Error parsing public property: %d, error: %v", isPublic, err)
			p.CustomAbort(http.StatusBadRequest, "invalid project Id")
		}
	}
	isAdmin := false
	if public == 1 {
		projectList, err = dao.GetPublicProjects(projectName)
	} else {
		//if the request is not for public projects, user must login or provide credential
		p.userID = p.ValidateUser()
		isAdmin, err = dao.IsAdminRole(p.userID)
		if err != nil {
			log.Errorf("Error occured in check admin, error: %v", err)
			p.CustomAbort(http.StatusInternalServerError, "Internal error.")
		}
		if isAdmin {
			projectList, err = dao.GetAllProjects(projectName)
		} else {
			projectList, err = dao.GetUserRelevantProjects(p.userID, projectName)
		}
	}
	if err != nil {
		log.Errorf("Error occured in get projects info, error: %v", err)
		p.CustomAbort(http.StatusInternalServerError, "Internal error.")
	}
	for i := 0; i < len(projectList); i++ {
		if public != 1 {
			if isAdmin {
				projectList[i].Role = models.PROJECTADMIN
			}
			if projectList[i].Role == models.PROJECTADMIN {
				projectList[i].Togglable = true
			}
		}
		projectList[i].RepoCount = getRepoCountByProject(projectList[i].Name)
	}
	p.Data["json"] = projectList
	p.ServeJSON()
}

<<<<<<< HEAD
// ToggleProjectPublic handles request POST /api/projects/:id/toggle_project_public
func (p *ProjectAPI) ToggleProjectPublic() {
=======
// Put ...
func (p *ProjectAPI) Put() {
	p.userID = p.ValidateUser()

>>>>>>> f7de4c58
	var req projectReq
	var public int

	projectID, err := strconv.ParseInt(p.Ctx.Input.Param(":id"), 10, 64)
	if err != nil {
		log.Errorf("Error parsing project id: %d, error: %v", projectID, err)
		p.RenderError(http.StatusBadRequest, "invalid project id")
		return
	}

	p.DecodeJSONReq(&req)
	if req.Public {
		public = 1
	}
	if !isProjectAdmin(p.userID, projectID) {
		log.Warningf("Current user, id: %d does not have project admin role for project, id: %d", p.userID, projectID)
		p.RenderError(http.StatusForbidden, "")
		return
	}
	err = dao.ToggleProjectPublicity(p.projectID, public)
	if err != nil {
		log.Errorf("Error while updating project, project id: %d, error: %v", projectID, err)
		p.RenderError(http.StatusInternalServerError, "Failed to update project")
	}
}

// FilterAccessLog handles GET to /api/projects/{}/logs
func (p *ProjectAPI) FilterAccessLog() {
	p.userID = p.ValidateUser()

	var filter models.AccessLog
	p.DecodeJSONReq(&filter)

	username := filter.Username
	keywords := filter.Keywords

	beginTime := time.Unix(filter.BeginTimestamp, 0)
	endTime := time.Unix(filter.EndTimestamp, 0)

	query := models.AccessLog{ProjectID: p.projectID, Username: "%" + username + "%", Keywords: keywords, BeginTime: beginTime, BeginTimestamp: filter.BeginTimestamp, EndTime: endTime, EndTimestamp: filter.EndTimestamp}

	log.Infof("Query AccessLog: begin: %v, end: %v, keywords: %s", query.BeginTime, query.EndTime, query.Keywords)

	accessLogList, err := dao.GetAccessLogs(query)
	if err != nil {
		log.Errorf("Error occurred in GetAccessLogs, error: %v", err)
		p.CustomAbort(http.StatusInternalServerError, "Internal error.")
	}
	p.Data["json"] = accessLogList

	p.ServeJSON()
}

func isProjectAdmin(userID int, pid int64) bool {
	isSysAdmin, err := dao.IsAdminRole(userID)
	if err != nil {
		log.Errorf("Error occurred in IsAdminRole, returning false, error: %v", err)
		return false
	}

	if isSysAdmin {
		return true
	}

	rolelist, err := dao.GetUserProjectRoles(userID, pid)
	if err != nil {
		log.Errorf("Error occurred in GetUserProjectRoles, returning false, error: %v", err)
		return false
	}

	hasProjectAdminRole := false
	for _, role := range rolelist {
		if role.RoleID == models.PROJECTADMIN {
			hasProjectAdminRole = true
			break
		}
	}

	return hasProjectAdminRole
}

func validateProjectReq(req projectReq) error {
	pn := req.ProjectName
	if len(pn) == 0 {
		return fmt.Errorf("Project name can not be empty")
	}
	if len(pn) > projectNameMaxLen {
		return fmt.Errorf("Project name is too long")
	}
	if isIllegalLength(req.ProjectName, 4, 30) {
		return fmt.Errorf("project name is illegal in length. (greater than 4 or less than 30)")
	}
	if isContainIllegalChar(req.ProjectName, []string{"~", "-", "$", "\\", "[", "]", "{", "}", "(", ")", "&", "^", "%", "*", "<", ">", "\"", "'", "/", "?", "@"}) {
		return fmt.Errorf("project name contains illegal characters")
	}
	return nil
}<|MERGE_RESOLUTION|>--- conflicted
+++ resolved
@@ -197,15 +197,9 @@
 	p.ServeJSON()
 }
 
-<<<<<<< HEAD
 // ToggleProjectPublic handles request POST /api/projects/:id/toggle_project_public
 func (p *ProjectAPI) ToggleProjectPublic() {
-=======
-// Put ...
-func (p *ProjectAPI) Put() {
 	p.userID = p.ValidateUser()
-
->>>>>>> f7de4c58
 	var req projectReq
 	var public int
 
