--- conflicted
+++ resolved
@@ -5,19 +5,11 @@
 RUN apt-get update \
     && apt-get install -y libldap2-dev \
     && rm -r /var/lib/apt/lists/*
-<<<<<<< HEAD
-RUN go get -d github.com/docker/distribution \
-    && go get -d github.com/docker/libtrust \
-    && go get -d github.com/go-sql-driver/mysql 
 
-COPY . /go/src/github.com/vmware/harbor
-WORKDIR /go/src/github.com/vmware/harbor/jobservice
-=======
 COPY . /go/src/github.com/vmware/harbor
 
 WORKDIR /go/src/github.com/vmware/harbor/jobservice
 
->>>>>>> ddd13145
 RUN go build -v -a -o /go/bin/harbor_jobservice \
     && chmod u+x /go/bin/harbor_jobservice 
 WORKDIR /go/bin/
