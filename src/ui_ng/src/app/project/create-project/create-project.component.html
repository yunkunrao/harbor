--- conflicted
+++ resolved
@@ -19,13 +19,8 @@
             </span>
           </label>
         </div>
-<<<<<<< HEAD
-        <div class="form-group" style="padding-left: 135px;">
-          <label class="col-md-3 form-group-label-override">{{'PROJECT.ACCESS_LEVEL' | translate}}</label>
-=======
         <div class="form-group">
           <label class="col-md-4 form-group-label-override">{{'PROJECT.PUBLIC' | translate}}</label>
->>>>>>> 97e214c3
           <div class="checkbox-inline">
             <input type="checkbox" id="create_project_public" [(ngModel)]="project.public" name="public">
             <label for="create_project_public"></label>
