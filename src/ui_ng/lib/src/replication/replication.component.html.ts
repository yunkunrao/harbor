export const REPLICATION_TEMPLATE: string = `
<<<<<<< HEAD
<div class="row" style="position:relative;">
=======
<div class="row" style="position:relative">
>>>>>>> 64cc71ea
  <div>
    <div class="row flex-items-xs-between rightPos">
      <div class="flex-xs-middle option-right">
        <hbr-filter [withDivider]="true" filterPlaceholder='{{"REPLICATION.FILTER_POLICIES_PLACEHOLDER" | translate}}' (filter)="doSearchRules($event)" [currentValue]="search.ruleName"></hbr-filter>
        <span class="refresh-btn" (click)="refreshRules()">
          <clr-icon shape="refresh"></clr-icon>
        </span>
      </div>
    </div>
    </div>
    <div class="col-lg-12 col-md-12 col-sm-12 col-xs-12">
      <hbr-list-replication-rule #listReplicationRule [readonly]="readonly" [projectId]="projectId"  (replicateManual)=replicateManualRule($event) (selectOne)="selectOneRule($event)" (openNewRule)="openModal()" (editOne)="openEditRule($event)" (reload)="reloadRules($event)" [loading]="loading" [withReplicationJob]="withReplicationJob" (redirect)="customRedirect($event)"></hbr-list-replication-rule>
    </div>
    <br> <br>
    <div *ngIf="withReplicationJob" class="col-lg-12 col-md-12 col-sm-12 col-xs-12">
      <div class="row flex-items-xs-between" style="height:60px;">
        <h5 class="flex-items-xs-bottom option-left-down" style="margin-left: 14px;">{{'REPLICATION.REPLICATION_JOBS' | translate}}</h5>
        <div class="flex-items-xs-bottom option-right-down">
          <button class="btn btn-link" (click)="toggleSearchJobOptionalName(currentJobSearchOption)">{{toggleJobSearchOption[currentJobSearchOption] | translate}}</button>
          <hbr-filter [withDivider]="true" filterPlaceholder='{{"REPLICATION.FILTER_JOBS_PLACEHOLDER" | translate}}' (filter)="doSearchJobs($event)" [currentValue]="search.repoName" ></hbr-filter>
          <span class="refresh-btn" (click)="refreshJobs()">
            <clr-icon shape="refresh"></clr-icon>
          </span>
        </div>
      </div>
      <div class="row flex-items-xs-right option-right" [hidden]="currentJobSearchOption === 0">
        <div class="select" style="float: left;">
          <select (change)="doFilterJobStatus($event)">
          <option *ngFor="let j of jobStatus" value="{{j.key}}" [selected]="currentJobStatus.key === j.key">{{j.description | translate}}</option>
          </select>
        </div>
        <div class="flex-items-xs-middle">    
          <hbr-datetime [dateInput]="search.startTime" (search)="doJobSearchByStartTime($event)"></hbr-datetime>
          <hbr-datetime [dateInput]="search.endTime" [oneDayOffset]="true" (search)="doJobSearchByEndTime($event)"></hbr-datetime>
        </div>
      </div>
    </div>
    <div *ngIf="withReplicationJob" class="col-lg-12 col-md-12 col-sm-12 col-xs-12">
      <clr-datagrid [clrDgLoading]="jobsLoading" (clrDgRefresh)="clrLoadJobs($event)">
        <clr-dg-column [clrDgField]="'repository'">{{'REPLICATION.NAME' | translate}}</clr-dg-column>
        <clr-dg-column [clrDgField]="'status'">{{'REPLICATION.STATUS' | translate}}</clr-dg-column>
        <clr-dg-column [clrDgField]="'operation'">{{'REPLICATION.OPERATION' | translate}}</clr-dg-column>
        <clr-dg-column [clrDgSortBy]="creationTimeComparator">{{'REPLICATION.CREATION_TIME' | translate}}</clr-dg-column>
        <clr-dg-column [clrDgSortBy]="updateTimeComparator">{{'REPLICATION.UPDATE_TIME' | translate}}</clr-dg-column>
        <clr-dg-column>{{'REPLICATION.LOGS' | translate}}</clr-dg-column>
        <clr-dg-placeholder>{{'REPLICATION.JOB_PLACEHOLDER' | translate }}</clr-dg-placeholder>
        <clr-dg-row *ngFor="let j of jobs">
            <clr-dg-cell>{{j.repository}}</clr-dg-cell>
            <clr-dg-cell>{{j.status}}</clr-dg-cell>
            <clr-dg-cell>{{j.operation}}</clr-dg-cell>
            <clr-dg-cell>{{j.creation_time | date: 'short'}}</clr-dg-cell>
            <clr-dg-cell>{{j.update_time | date: 'short'}}</clr-dg-cell>
            <clr-dg-cell>
             <span *ngIf="j.status=='pending'; else elseBlock" class="label">{{'REPLICATION.NO_LOGS' | translate}}</span>
                <ng-template #elseBlock>
                    <a href="javascript:void(0);" (click)="viewLog(j.id)">
                <clr-icon shape="clipboard"></clr-icon>
              </a></ng-template>
            </clr-dg-cell>
        </clr-dg-row>
        <clr-dg-footer>
            <span *ngIf="showPaginationIndex">{{pagination.firstItem + 1}} - {{pagination.lastItem + 1}} {{'REPLICATION.OF' | translate}}</span>
            {{pagination.totalItems}} {{'REPLICATION.ITEMS' | translate}}
            <clr-dg-pagination #pagination [(clrDgPage)]="currentPage" [clrDgPageSize]="pageSize" [clrDgTotalItems]="totalCount"></clr-dg-pagination>
        </clr-dg-footer>
      </clr-datagrid>
    </div>
    <job-log-viewer #replicationLogViewer></job-log-viewer>
</div>`;<|MERGE_RESOLUTION|>--- conflicted
+++ resolved
@@ -1,9 +1,5 @@
 export const REPLICATION_TEMPLATE: string = `
-<<<<<<< HEAD
 <div class="row" style="position:relative;">
-=======
-<div class="row" style="position:relative">
->>>>>>> 64cc71ea
   <div>
     <div class="row flex-items-xs-between rightPos">
       <div class="flex-xs-middle option-right">
